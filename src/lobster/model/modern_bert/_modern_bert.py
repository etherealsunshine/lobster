import importlib.resources
from importlib.util import find_spec
from typing import Literal, Union

import lightning.pytorch as pl
import torch
from torch import nn
from transformers.optimization import get_linear_schedule_with_warmup
from transformers import PreTrainedTokenizer, PreTrainedTokenizerFast

from lobster.tokenization import PmlmTokenizer, SmilesTokenizerFast, AminoAcidTokenizerFast, NucleotideTokenizerFast
from lobster.tokenization._pmlm_tokenizer_transform import \
    PmlmTokenizerTransform
from lobster.transforms import TokenizerTransform

from ._config import FlexBertConfig
from ._model import FlexBertModel, FlexBertPredictionHead

_FLASH_ATTN_AVAILABLE = False

if find_spec("flash_attn"):
    from flash_attn.losses.cross_entropy import CrossEntropyLoss

    _FLASH_ATTN_AVAILABLE = True
else:
    from torch.nn import CrossEntropyLoss


class FlexBERT(pl.LightningModule):
    def __init__(
        self,
        lr: float = 1e-3,
        beta1: float = 0.9,
        beta2: float = 0.98,
        eps: float = 1e-12,
        num_training_steps: int = 10_000,
        num_warmup_steps: int = 1_000,
        tokenizer: Union[str, PreTrainedTokenizer, PreTrainedTokenizerFast] = "amino_acid_tokenizer",
        mask_percentage: float = 0.15,
        max_length: int = 512,
        **model_kwargs,
    ):
        super().__init__()
        self._lr = lr
        self._beta1 = beta1
        self._beta2 = beta2
        self._eps = eps
        self._num_training_steps = num_training_steps
        self._num_warmup_steps = num_warmup_steps
        self._mask_percentage = mask_percentage
        self.max_length = max_length

        # TODO zadorozk: currently only accepts one tokenizer at a time
        # Extend to accept multiple tokenizers for each modality
        if isinstance(tokenizer, str):
            if tokenizer == "pmlm_tokenizer":
                path = importlib.resources.files("lobster") / "assets" / "plm_tokenizer"
                tokenizer = PmlmTokenizer.from_pretrained(path, do_lower_case=False)
                tokenizer_transform_class = PmlmTokenizerTransform
            
            elif tokenizer == "amino_acid_tokenizer":
                tokenizer = AminoAcidTokenizerFast()
                tokenizer_transform_class = TokenizerTransform
            
            elif tokenizer == "nucleotide_tokenizer":
                tokenizer = NucleotideTokenizerFast()
                tokenizer_transform_class = TokenizerTransform
                
            elif tokenizer == "smiles_tokenizer":
                tokenizer = SmilesTokenizerFast()
                tokenizer_transform_class = TokenizerTransform
            else:
                raise NotImplementedError(f"Tokenizer `{tokenizer}` not supported")
        else:
            if not isinstance(tokenizer, (PreTrainedTokenizer, PreTrainedTokenizerFast)):
                raise ValueError("Custom `tokenizer` must be an instance of `PreTrainedTokenizer` or `PreTrainedTokenizerFast`")
            
            tokenizer = tokenizer
            tokenizer_transform_class = TokenizerTransform

        self.tokenizer = tokenizer
        
        self.tokenize_transform = tokenizer_transform_class(
            tokenizer, 
            max_length=max_length,
            padding="max_length",
<<<<<<< HEAD
            max_length=self.max_length,
            truncation=True,
        )
=======
            truncation=True
            )
>>>>>>> af731944

        self.config = FlexBertConfig(
            vocab_size=self.tokenizer.vocab_size,
            pad_token_id=self.tokenizer.pad_token_id,
            **model_kwargs,
        )
        self.model = FlexBertModel(self.config)

<<<<<<< HEAD
        self.decoder = nn.Sequential(
            FlexBertPredictionHead(self.config),
            nn.Linear(self.config.hidden_size, self.config.vocab_size)
        )
=======
        self.decoder = nn.Sequential(FlexBertPredictionHead(config), nn.Linear(config.hidden_size, config.vocab_size))
>>>>>>> af731944

        assert _FLASH_ATTN_AVAILABLE, "flash_attn not available. This dependency is part of the flash extra"
        self.loss_fn = CrossEntropyLoss()
        self.save_hyperparameters(logger=False)

    def training_step(self, batch, batch_idx):
        loss = self._compute_loss(batch)
        ppl = torch.exp(loss)
        self.log("train_loss", loss, sync_dist=True)
        self.log("train_perplexity", ppl, sync_dist=True)
        return {"loss": loss}

    def validation_step(self, batch, batch_idx):
        loss = self._compute_loss(batch)
        ppl = torch.exp(loss)
        self.log("val_loss", loss, sync_dist=True)
        self.log("val_perplexity", ppl, sync_dist=True)
        return {"val_loss": loss}

    def configure_optimizers(self):
        optimizer = torch.optim.AdamW(
            self.model.parameters(),
            lr=self._lr,
            betas=(self._beta1, self._beta2),
            eps=self._eps,
        )

        # TODO: Make this configurable
        scheduler = get_linear_schedule_with_warmup(
            optimizer,
            num_warmup_steps=self._num_warmup_steps,
            num_training_steps=self._num_training_steps,
        )

        scheduler = {"scheduler": scheduler, "interval": "step", "frequency": 1}

        return {"optimizer": optimizer, "lr_scheduler": scheduler}

    def sequences_to_latents(self, sequences: list[str]) -> list[torch.Tensor]:
        transformed_sequences = self.tokenize_transform(sequences)
        input_ids = torch.concat([batch["input_ids"].squeeze(0) for batch in transformed_sequences]).to(self.device)
        attention_mask = torch.concat([batch["attention_mask"].squeeze(0) for batch in transformed_sequences]).to(
            self.device
        )
        seqlens = [batch["input_ids"].size(1) for batch in transformed_sequences]
        cu_seqlens = torch.tensor([sum(seqlens[:i]) for i in range(len(seqlens) + 1)], dtype=torch.int32).to(
            self.device
        )

        with torch.inference_mode():
<<<<<<< HEAD
            hidden_states = self.model(input_ids, attention_mask=attention_mask, cu_seqlens=cu_seqlens, max_seqlen=self.max_length)
=======
            hidden_states = self.model(
                input_ids, attention_mask=attention_mask, cu_seqlens=cu_seqlens, max_seqlen=self._max_length
            )
>>>>>>> af731944

        return [hidden_states[cu_seqlens[i] : cu_seqlens[i + 1]] for i in range(len(cu_seqlens) - 1)]

    def _compute_loss(self, batch):
        if isinstance(batch, tuple) and len(batch) == 2:
            batch, _targets = batch

        tokens = batch["input_ids"].squeeze(1)
        B, length = tokens.shape
        tokens = tokens.view(-1)
        attention_mask = batch["attention_mask"].squeeze(1).view(-1)

        labels = tokens.clone()

        masked_tokens = self._mask_inputs(tokens)
        labels[masked_tokens != self.tokenizer.mask_token_id] = -100  # Ignore loss on unmasked tokens

        # Cumulative sequence lengths.
        # TODO: Probably we can/should throw away trailing <pad> tokens.
        cu_seqlens = torch.tensor([0] + [(i + 1) * length for i in range(B)], dtype=torch.int32).cuda()
        hidden_states = self.model(
<<<<<<< HEAD
            masked_tokens,
            attention_mask=attention_mask,
            cu_seqlens=cu_seqlens,
            max_seqlen=self.max_length
=======
            masked_tokens, attention_mask=attention_mask, cu_seqlens=cu_seqlens, max_seqlen=self._max_length
>>>>>>> af731944
        )

        logits = self.decoder(hidden_states)

        return self.loss_fn(logits.view(-1, self.tokenizer.vocab_size), labels.view(-1))

    def _mask_inputs(self, train_inputs: torch.Tensor):
        # create random array of floats with equal dimensions to input_ids tensor
        rand = torch.rand(train_inputs.shape, device=train_inputs.device)

        # create mask array
        # TODO: update this for special cls tokens that might be introduced with the new tokenizer
        mask_arr = (
            (rand < self._mask_percentage)
            * (train_inputs != self.tokenizer.cls_token_id)
            * (train_inputs != self.tokenizer.pad_token_id)
            * (train_inputs != self.tokenizer.eos_token_id)
        )  # don't mask cls, pad, eos

        masked_inputs = train_inputs.clone()
        masked_inputs[mask_arr] = self.tokenizer.mask_token_id

        return masked_inputs<|MERGE_RESOLUTION|>--- conflicted
+++ resolved
@@ -57,15 +57,15 @@
                 path = importlib.resources.files("lobster") / "assets" / "plm_tokenizer"
                 tokenizer = PmlmTokenizer.from_pretrained(path, do_lower_case=False)
                 tokenizer_transform_class = PmlmTokenizerTransform
-            
+
             elif tokenizer == "amino_acid_tokenizer":
                 tokenizer = AminoAcidTokenizerFast()
                 tokenizer_transform_class = TokenizerTransform
-            
+
             elif tokenizer == "nucleotide_tokenizer":
                 tokenizer = NucleotideTokenizerFast()
                 tokenizer_transform_class = TokenizerTransform
-                
+
             elif tokenizer == "smiles_tokenizer":
                 tokenizer = SmilesTokenizerFast()
                 tokenizer_transform_class = TokenizerTransform
@@ -74,24 +74,18 @@
         else:
             if not isinstance(tokenizer, (PreTrainedTokenizer, PreTrainedTokenizerFast)):
                 raise ValueError("Custom `tokenizer` must be an instance of `PreTrainedTokenizer` or `PreTrainedTokenizerFast`")
-            
+
             tokenizer = tokenizer
             tokenizer_transform_class = TokenizerTransform
 
         self.tokenizer = tokenizer
-        
+
         self.tokenize_transform = tokenizer_transform_class(
-            tokenizer, 
+            tokenizer,
             max_length=max_length,
             padding="max_length",
-<<<<<<< HEAD
-            max_length=self.max_length,
-            truncation=True,
-        )
-=======
             truncation=True
             )
->>>>>>> af731944
 
         self.config = FlexBertConfig(
             vocab_size=self.tokenizer.vocab_size,
@@ -100,14 +94,10 @@
         )
         self.model = FlexBertModel(self.config)
 
-<<<<<<< HEAD
         self.decoder = nn.Sequential(
             FlexBertPredictionHead(self.config),
             nn.Linear(self.config.hidden_size, self.config.vocab_size)
         )
-=======
-        self.decoder = nn.Sequential(FlexBertPredictionHead(config), nn.Linear(config.hidden_size, config.vocab_size))
->>>>>>> af731944
 
         assert _FLASH_ATTN_AVAILABLE, "flash_attn not available. This dependency is part of the flash extra"
         self.loss_fn = CrossEntropyLoss()
@@ -158,13 +148,7 @@
         )
 
         with torch.inference_mode():
-<<<<<<< HEAD
             hidden_states = self.model(input_ids, attention_mask=attention_mask, cu_seqlens=cu_seqlens, max_seqlen=self.max_length)
-=======
-            hidden_states = self.model(
-                input_ids, attention_mask=attention_mask, cu_seqlens=cu_seqlens, max_seqlen=self._max_length
-            )
->>>>>>> af731944
 
         return [hidden_states[cu_seqlens[i] : cu_seqlens[i + 1]] for i in range(len(cu_seqlens) - 1)]
 
@@ -186,14 +170,10 @@
         # TODO: Probably we can/should throw away trailing <pad> tokens.
         cu_seqlens = torch.tensor([0] + [(i + 1) * length for i in range(B)], dtype=torch.int32).cuda()
         hidden_states = self.model(
-<<<<<<< HEAD
             masked_tokens,
             attention_mask=attention_mask,
             cu_seqlens=cu_seqlens,
             max_seqlen=self.max_length
-=======
-            masked_tokens, attention_mask=attention_mask, cu_seqlens=cu_seqlens, max_seqlen=self._max_length
->>>>>>> af731944
         )
 
         logits = self.decoder(hidden_states)
