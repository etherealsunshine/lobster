import importlib.resources
import json
import os
from collections.abc import Callable, Iterable
from pathlib import Path
from typing import Literal

import lightning.pytorch as pl
import pandas as pd
import torch
import torch.nn.functional as F
from huggingface_hub import hf_hub_download
from hydra.utils import instantiate
from transformers.configuration_utils import PretrainedConfig

from lobster.tokenization import CUSTOM_TOKENIZER, PmlmConceptTokenizerTransform, PmlmTokenizer

from ._mlm_configuration import PMLM_CONFIG_ARGS, PMLMConfig
from .lm_base import LMBaseForConditionalMaskedLM


class LobsterCBMPMLM(pl.LightningModule):
    def __init__(
        self,
        model_name: str = None,
        lr: float = 1e-3,
        beta1: float = 0.9,
        beta2: float = 0.98,
        eps: float = 1e-12,
        num_training_steps: int = 10_000,
        num_warmup_steps: int = 1_000,
        freeze: bool = False,
        mask_percentage: float = 0.15,
        initial_mask_percentage: float | None = None,
        transform_fn: Callable | None = None,
        config: PretrainedConfig | None = None,
        ckpt_path: str = None,
        tokenizer_dir: str | None = "pmlm_tokenizer",
        max_length: int = 512,
        max_num_concepts: int = 2000,
        position_embedding_type: Literal["rotary", "absolute"] = "rotary",
        concept_hp: float = 0.1,
        orthogonality_hp: float = 0.1,
        use_descriptors: bool = False,
        add_embedding_noise: bool = False,
        noise_mean: float = 0.0,
        noise_std_min: float = 0.0,
        noise_std_max: float = 0.0,
        descriptors_transform: str | list[str] = None,
    ):
        """
        Prescient Protein Masked Language Model.

        Parameters
        ----------
        model_name: pre-trained ESM model (e.g. esm2_t6_8M_UR50D) or name for config (e.g. MLM_small)
        lr: learning rate
        freeze: freeze all layers except LM head (decoder)
        mask_percentage: final masking rate
        initial_mask_percentage: initial masking rate, if not None, linear dynamic mask rate
            scheduler will be used. initial should be greater than final.
        transform_fn: defines tokenizer transform
        config: huggingface config for instantiating a model if ``model_name`` is not specified
        tokenizer_dir: a tokenizer saved to src/lobster/assets
        max_length: max sequence length the model will see
        """

        super().__init__()
        self._lr = lr
        self._beta1 = beta1
        self._beta2 = beta2
        self._eps = eps
        self._freeze = freeze
        self._mask_percentage = mask_percentage
        self._initial_mask_percentage = initial_mask_percentage
        self._ckpt_path = ckpt_path
        self.model_name = model_name
        self._num_training_steps = num_training_steps
        self._num_warmup_steps = num_warmup_steps
        self._tokenizer_dir = tokenizer_dir
        self._max_length = max_length
        self.concept_hp = concept_hp
        self._position_embedding_type = position_embedding_type
        self.orthogonality_hp = orthogonality_hp
        self._max_num_concepts = max_num_concepts
        self._add_embedding_noise = add_embedding_noise
        self._noise_mean = noise_mean
        self._noise_std_min = noise_std_min
        self._noise_std_max = noise_std_max

        load_pretrained = config is None and model_name not in PMLM_CONFIG_ARGS

        # setup tokenizer
        if load_pretrained:
            assert model_name is not None

            # first check if this exists locally
            concepts_path = Path(model_name).resolve() / "concepts.json"
            if not concepts_path.exists():
                concepts_path = hf_hub_download(model_name, "concepts.json")

            with open(concepts_path) as f:
                concepts = json.load(f)

            self.tokenizer = PmlmTokenizer.from_pretrained(model_name, do_lower_case=False)
            self._transform_fn = transform_fn or PmlmConceptTokenizerTransform(
                model_name,
                padding="max_length",
                truncation=True,
                max_length=self._max_length,
                concepts_name=concepts,
            )
            self.transform_fn_inf = transform_fn or PmlmConceptTokenizerTransform(
                model_name,
                padding="max_length",
                truncation=True,
                max_length=self._max_length,
                concepts_name=concepts,
            )
            self._concepts_name = self._transform_fn.concepts_name
            self._n_concepts = len(self._concepts_name)
            self._seq_concepts = len(self._concepts_name)
        else:
            assert self._tokenizer_dir is not None
            path = importlib.resources.files("lobster") / "assets" / self._tokenizer_dir
            self.tokenizer = PmlmTokenizer.from_pretrained(path, do_lower_case=False)
            self._transform_fn = transform_fn or PmlmConceptTokenizerTransform(
                path, padding="max_length", truncation=True, max_length=self._max_length
            )
            self.transform_fn_inf = PmlmConceptTokenizerTransform(
                path, padding="max_length", truncation=True, max_length=self._max_length
            )
            self._concepts_name = self._transform_fn.concepts_name
            self._n_concepts = len(self._concepts_name)
            self._seq_concepts = len(self._concepts_name)

        if descriptors_transform is not None:
            for descriptor in descriptors_transform:
                des = CUSTOM_TOKENIZER[descriptor]()
                self._concepts_name.extend(des.concepts_names_full)
                self._n_concepts += len(des.concepts_names_full)
                self._descriptor_highlevel_concepts = des.concepts_names

        if load_pretrained:
            assert model_name is not None
            self.model = LMBaseForConditionalMaskedLM.from_pretrained(model_name)
        else:
            if model_name is not None:
                #                assert config is None, f"Cannot supply both `config` and `model_name` {config=}, {model_name=}"

                config_args = PMLM_CONFIG_ARGS[model_name]
                config = PMLMConfig(
                    attention_probs_dropout_prob=0.0,
                    mask_token_id=self.tokenizer.mask_token_id,
                    pad_token_id=self.tokenizer.pad_token_id,
                    position_embedding_type=self._position_embedding_type,
                    vocab_size=len(self.tokenizer.get_vocab()),
                    max_position_embeddings=self._max_length,
                    tie_word_embeddings=False,
                    **config_args,
                )

            config.num_labels = self._n_concepts
            config.n_concepts = self._n_concepts
            config.concept_emb = 2
            config.has_conditioning = True
            config.conditioning_type = "cbm"
            config.max_num_concepts = self._max_num_concepts
            config.add_embedding_noise = self._add_embedding_noise
            config.noise_mean = self._noise_mean
            config.noise_std_max = self._noise_std_max
            config.noise_std_min = self._noise_std_min

            self.model = LMBaseForConditionalMaskedLM(config)

        self.use_descriptors = use_descriptors
        if self._initial_mask_percentage is not None:
            assert self._initial_mask_percentage > self._mask_percentage

        self.config = self.model.config
        self.save_hyperparameters(logger=False)

    def orthogonality_loss(self, concept_emb, unk_emb):
        cos = torch.nn.CosineSimilarity(dim=2, eps=1e-6)
        output = torch.abs(cos(concept_emb, unk_emb))
        return output.mean()

    def training_step(self, batch, batch_idx):
        loss, *logging_dicts, auxiliary_loss_dict = self._compute_loss(batch)
        ppl = torch.exp(auxiliary_loss_dict["task_loss"])
        self.log("train_loss", loss, prog_bar=True, on_step=True, sync_dist=True)
        self.log("train_perplexity", ppl, sync_dist=True)
        if any(logging_dicts):
            logging_dicts = [{f"train/{k}_ppl": v for k, v in d.items()} for d in logging_dicts]
            for d in logging_dicts:
                self.log_dict(d, sync_dist=True)

        p_mask = self._get_p_mask()
        self.log("train_p_mask", p_mask, sync_dist=True)

        prefix = "train_"
        cbm_loss_dict = {prefix + key: value for key, value in auxiliary_loss_dict.items()}
        self.log_dict(cbm_loss_dict, sync_dist=True)
        return {"loss": loss}

    def validation_step(self, batch, batch_idx):
        loss, *logging_dicts, auxiliary_loss_dict = self._compute_loss(batch, validation=True)
        ppl = torch.exp(auxiliary_loss_dict["task_loss"])
        self.log("val_loss", loss, prog_bar=True, on_step=True, sync_dist=True)
        self.log("val_perplexity", ppl, sync_dist=True)
        if any(logging_dicts):
            logging_dicts = [{f"val/{k}_ppl": v for k, v in d.items()} for d in logging_dicts]
            for d in logging_dicts:
                self.log_dict(d, sync_dist=True)

        prefix = "val_"
        cbm_loss_dict = {prefix + key: value for key, value in auxiliary_loss_dict.items()}
        self.log_dict(cbm_loss_dict, sync_dist=True)
        return {"val_loss": loss}

    def _compute_loss(self, input, validation=False):
        if self.use_descriptors:
            batch, des = input
            for i in range(len(self._descriptor_highlevel_concepts)):
                concept = des[self._descriptor_highlevel_concepts[i]]
                first_one_mask = concept[:, 0] == 1
                mask = torch.ones_like(concept, dtype=torch.bool)
                mask[:, 0] = ~first_one_mask

                if i == 0:
                    all_masks = mask
                    all_concepts = concept
                else:
                    all_masks = torch.concat([all_masks, mask], dim=1)
                    all_concepts = torch.concat([all_concepts, concept], dim=1)

            mask = torch.ones_like(batch["all_concepts"], dtype=torch.bool)
            all_masks = torch.concat([mask, all_masks], dim=1)
            all_concepts = torch.concat([batch["all_concepts"], all_concepts], dim=1)
        else:
            batch = input
            all_masks = torch.ones_like(batch["all_concepts"], dtype=torch.bool)
            all_concepts = batch["all_concepts"]

        toks = batch["input_ids"].squeeze(1)
        labels = toks.clone()
        masked_toks = self._mask_inputs(toks)
        labels[masked_toks != self.tokenizer.mask_token_id] = -100  # only calculate loss on masked tokens

        if validation:
            output = self.model(
                input_ids=masked_toks,
                concepts=all_concepts,
                attention_mask=batch["attention_mask"].squeeze(1),
                inference=True,
                labels=labels,
            )
        else:
            output = self.model(
                input_ids=masked_toks,
                concepts=all_concepts,
                attention_mask=batch["attention_mask"].squeeze(1),
                labels=labels,
            )

        pred_concept = output["concepts"]
        task_loss = output["loss"]

        masked_pred_concept = pred_concept[all_masks]
        masked_all_concepts = all_concepts[all_masks]
        overall_concept_loss = self._n_concepts * F.mse_loss(masked_pred_concept, masked_all_concepts, reduction="mean")

        auxiliary_loss_dict = {
            "task_loss": task_loss,
            "orth_loss": self.orthogonality_loss(output["cbm_emd"], output["unk_emd"]),
            "overall_concept_loss": overall_concept_loss,
        }

        for c in range(self._seq_concepts):
            concept_loss = F.mse_loss(pred_concept[:, c].unsqueeze(-1), batch[self._concepts_name[c]])
            auxiliary_loss_dict[self._concepts_name[c]] = concept_loss

        logging_dicts = []
        loss = (
            task_loss
            + self.concept_hp * overall_concept_loss
            + self.orthogonality_hp * auxiliary_loss_dict["orth_loss"]
        )
        return loss, logging_dicts, auxiliary_loss_dict

    def configure_optimizers(self):
        optimizer = torch.optim.AdamW(
            self.model.parameters(), lr=self._lr, betas=(self._beta1, self._beta2), eps=self._eps
        )
        scheduler = instantiate(self.scheduler_cfg, optimizer=optimizer)
        scheduler = {"scheduler": scheduler, "interval": "step", "frequency": 1}
        return {"optimizer": optimizer, "lr_scheduler": scheduler}

    def predict_step(self, batch, batch_idx) -> pd.DataFrame:
        toks = batch["input_ids"].squeeze()
        toks = toks.to(self.device)
        attention_mask = batch["attention_mask"].squeeze().to(self.device)
        with torch.inference_mode():
            preds = self.model(input_ids=toks, attention_mask=attention_mask, output_hidden_states=True)
        hidden_states = preds["hidden_states"][-1]  # last layer hidden reps (B, L, H)

        df = pd.DataFrame(
            hidden_states.mean(dim=1).cpu(),
            columns=[f"embedding_{idx}" for idx in range(hidden_states.shape[-1])],
        )
        return df

    def naturalness(self, sequences: Iterable[str]) -> torch.Tensor:
        out = [self._naturalness_single_sequence(seq, batch_size=32) for seq in sequences]
        return torch.tensor(out)

    def _naturalness_single_sequence(
        self,
        sequence: str,
        batch_size: int = 32,
        return_probs: bool = False,
    ) -> tuple[float, tuple[torch.Tensor, torch.Tensor] | None]:
        N = len(sequence)

        ref_seq = " ".join(sequence)
        ref_seq_indices = torch.tensor(self.tokenizer.encode(ref_seq)) - 4

        seqs_masked = [" ".join([aa if j != i else "<mask>" for j, aa in enumerate(sequence)]) for i in range(N)]
        seqs_mask_encoded = torch.tensor(
            [self.tokenizer.encode(masked_seq) for masked_seq in seqs_masked], device=self.device
        )

        with torch.inference_mode():
            logits = torch.vstack(
                [
                    self.model(input_ids=toks)["logits"]
                    for toks in torch.tensor_split(seqs_mask_encoded, N // batch_size)
                ]
            )

        raw_log_probs = torch.nn.functional.log_softmax(logits[:, 1:-1, 4:24], dim=-1)[
            torch.arange(N), torch.arange(N), :
        ]
        sum_log_probs = raw_log_probs[torch.arange(N), ref_seq_indices[1:-1]].sum()

        naturalness_score = (1.0 / torch.exp(-sum_log_probs / N)).item()

        if return_probs:
            return naturalness_score, (raw_log_probs, ref_seq_indices[1:-1].detach())
        else:
            return naturalness_score

    def _get_p_mask(self):
        if self._initial_mask_percentage is not None:
            p_mask = self._initial_mask_percentage + (self.trainer.global_step / self._num_training_steps) * (
                self._mask_percentage - self._initial_mask_percentage
            )
        else:
            p_mask = self._mask_percentage
        return p_mask

    def _mask_inputs(self, train_inputs: torch.Tensor, mask_arr=None, p_mask=None):
        if mask_arr is None:
            rand = torch.rand(train_inputs.shape, device=train_inputs.device)
            if p_mask is None:
                p_mask = self._get_p_mask()

            mask_arr = (
                (rand < p_mask)
                * (train_inputs != self.tokenizer.cls_token_id)
                * (train_inputs != self.tokenizer.pad_token_id)
                * (train_inputs != self.tokenizer.eos_token_id)
            )
        else:
            mask_arr = (
                mask_arr
                * (train_inputs != self.tokenizer.cls_token_id)
                * (train_inputs != self.tokenizer.pad_token_id)
                * (train_inputs != self.tokenizer.eos_token_id)
            )

        selection = [torch.flatten(mask_arr[i].nonzero()).tolist() for i in range(train_inputs.shape[0])]
        masked_inputs = train_inputs.clone()
        for i in range(train_inputs.shape[0]):
            masked_inputs[i, selection[i]] = self.tokenizer.mask_token_id

        return masked_inputs

    def _freeze_all_but_lm_head(self):
        for name, param in self.model.named_parameters():
            if "lm_head" not in name:
                param.requires_grad = False

    def latent_embeddings_to_sequences(self, x: torch.Tensor) -> list[str]:
        with torch.inference_mode():
            logits = self.model.lm_head(x)
        tokens = [self.tokenizer.decode(logit.argmax(dim=-1)) for logit in logits]
        aa_toks = list("ARNDCEQGHILKMFPSTWYV")
        tokens = [t.replace(" ", "") for t in tokens]
        tokens = ["".join([t for t in seq if t in aa_toks]) for seq in tokens]
        return tokens

    def _create_intervene_mask(self, tensor, num_features, num_features_to_zero, intervention_type="positive"):
        masks = []
        for i in range(len(tensor)):
            # only sort values for actual amino acids, ignores start token, end token and padding
            if intervention_type == "positive":
                sorted_tensor, sorted_inds = torch.sort(tensor[i, 1 : num_features[i] + 1], dim=0, descending=False)
            elif intervention_type == "negative":
                sorted_tensor, sorted_inds = torch.sort(tensor[i, 1 : num_features[i] + 1], dim=0, descending=True)
            else:
                raise ValueError(f"'{intervention_type}' unknown")
            sorted_inds = sorted_inds + 1  # correct for removing start token before
            mask = torch.zeros_like(tensor[i], dtype=torch.bool)
            mask[sorted_inds[:num_features_to_zero]] = True
            masks.append(mask)
        mask = torch.stack(masks, dim=0)
        return mask

    def intervene_on_sequences(
        self, sequences: list[str], concept: str, edits: int, intervention_type: str
    ) -> list[str]:
        self.eval()
        try:
            concept_index = self.transform_fn_inf.concepts_name.index(concept)
            print(f" Intervening on {concept} with index: {concept_index}")
        except ValueError:
            print(f"'{concept}' is not in the list")

        ########## tokenize

        input_ids = torch.concat([toks["input_ids"].to(self.device) for toks in self.transform_fn_inf(sequences)])
        attention_mask = torch.concat(
            [toks["attention_mask"].to(self.device) for toks in self.transform_fn_inf(sequences)]
        )

        ####### get feature attribution
        forward_output = self.model(
            input_ids=input_ids, inference=True, attention_mask=attention_mask, requires_grad=True
        )

        pred_concepts_value = forward_output["concepts"]
        concept_ = pred_concepts_value[:, concept_index]
        input_ = forward_output["input_emb"]
        attribution = torch.autograd.grad(torch.unbind(concept_), input_, allow_unused=True)[0]

        ####### creating mask
        mask_emb = self.model.LMBase.embeddings.word_embeddings.weight[-1].detach()
        attribution = torch.sum(attribution * (input_ - mask_emb), dim=2)

        num_features = torch.sum(
            (input_ids != self.tokenizer.cls_token_id)
            * (input_ids != self.tokenizer.pad_token_id)
            * (input_ids != self.tokenizer.eos_token_id),
            dim=1,
        ).to(self.device)
        mask = self._create_intervene_mask(attribution, num_features, edits, intervention_type)

        masked_toks = self._mask_inputs(input_ids, mask_arr=mask)

        concept_mask = torch.zeros(input_ids.shape[0], self._n_concepts).to(self.device)
        concept_mask[:, concept_index] = 1
        new_concepts_value = pred_concepts_value.clone()

        ########## intervening on the concepts
        if intervention_type == "positive":
            new_concepts_value[:, concept_index] = 1
        else:
            new_concepts_value[:, concept_index] = 0

        intervene_value = (concept_mask, new_concepts_value)
        logits_masked = self.model(
            input_ids=masked_toks, inference=True, intervene=intervene_value, attention_mask=attention_mask
        )["logits"]
        logits_masked = logits_masked.detach()

        ########## transform the seqence
        aa_toks = list("ARNDCEQGHILKMFPSTWYV")
        pred_masked_tokens = []
        for j, logit in enumerate(logits_masked):
            pred_tok = logit.argmax(dim=-1)
            mask = masked_toks[j].eq(self.tokenizer.mask_token_id).int()
            pred_masked_token = (input_ids[j] * (1 - mask)) + (pred_tok * mask)
            pred_masked_token = self.tokenizer.decode(pred_masked_token)
            pred_masked_token = pred_masked_token.replace(" ", "")
            pred_masked_token = "".join([t for t in pred_masked_token if t in aa_toks])
            pred_masked_tokens.append(pred_masked_token)
        return pred_masked_tokens

    def list_supported_concept(self):
        return self.transform_fn_inf.concepts_name

    def sequences_to_concepts(self, sequences: list[str]) -> torch.Tensor:
        input_ids = torch.concat([toks["input_ids"].to(self.device) for toks in self.transform_fn_inf(sequences)])
        with torch.inference_mode():
            pred_concepts = self.model(input_ids=input_ids, inference=True)["concepts"]
        return pred_concepts

    def sequences_to_concepts_emb(self, sequences: list[str]) -> torch.Tensor:
        input_ids = torch.concat([toks["input_ids"].to(self.device) for toks in self.transform_fn_inf(sequences)])
        with torch.inference_mode():
            cbm_emd = self.model(input_ids=input_ids, inference=True)["cbm_emd"]
        return cbm_emd

    def sequences_to_latents(self, sequences: list[str]) -> torch.Tensor:
        input_ids = torch.concat([toks["input_ids"].to(self.device) for toks in self.transform_fn_inf(sequences)])
        with torch.inference_mode():
            hidden_states = self.model(input_ids=input_ids, inference=True, output_hidden_states=True)["hidden_states"]
        return hidden_states

    def _perturb_seq(self, sequences: list[str], sigma: float = 5.0) -> list[str]:
        h = self.sequences_to_latents(sequences)
        h_perturbed = h + torch.randn(h.shape) * sigma * h.var()
        sequences = self.latent_embeddings_to_sequences(h_perturbed)
        return sequences

    @property
    def num_trainable_parameters(self):
        return sum(p.numel() for p in self.model.parameters() if p.requires_grad)

    def save_pretrained(self, save_directory: str | os.PathLike, *args, **kwargs):
        self.model.save_pretrained(save_directory, *args, **kwargs)
        self.tokenizer.save_pretrained(save_directory, *args, **kwargs)

        concepts_path = Path(save_directory).resolve() / "concepts.json"
        with open(concepts_path, "w") as f:
            json.dump(self._concepts_name, f)

    @property
    def concept_names(self):
<<<<<<< HEAD
        """Get the names of all concepts in the model."""
        return self._concept_names
=======
         """Get the names of all concepts in the model."""
         return self._concept_names
>>>>>>> c096c0df
<|MERGE_RESOLUTION|>--- conflicted
+++ resolved
@@ -528,10 +528,5 @@
 
     @property
     def concept_names(self):
-<<<<<<< HEAD
         """Get the names of all concepts in the model."""
-        return self._concept_names
-=======
-         """Get the names of all concepts in the model."""
-         return self._concept_names
->>>>>>> c096c0df
+         return self._concept_names