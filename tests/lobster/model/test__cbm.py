import os
import shutil
import tempfile

import pytest
import torch
from torch import Size, Tensor

from lobster.model import LobsterCBMPMLM


@pytest.fixture(scope="module", autouse=True)
def manage_temp_dir():
    temp_dir = tempfile.mkdtemp()
    os.chdir(temp_dir)

    yield temp_dir  # provide the fixture value

    # After test session: remove the temporary directory and all its contents
    shutil.rmtree(temp_dir)


class TestLobsterCBMPMLM:
    def test_sequences_to_latents(self):
        model = LobsterCBMPMLM(model_name="MLM_mini")
        model.eval()

        inputs = ["ACDAC"]
        outputs = model.sequences_to_latents(inputs)

        assert len(outputs) == 4

        assert outputs[0].shape == Size([1, 512, 72])

        assert isinstance(outputs[0], Tensor)

        assert outputs[0].device == model.device

    @pytest.mark.skip("Requires s3 access")
    def test_load_from_s3(self):
        model = LobsterCBMPMLM.load_from_checkpoint(
            "s3://prescient-pcluster-data/prescient_plm/models_to_test_4/CBM_24.ckpt"
        )

        assert model.config.hidden_size == 408

<<<<<<< HEAD
=======
    def test_concept_names_property(self):
        """Test that concept_names property returns expected concept names."""
        model = LobsterCBMPMLM(model_name="MLM_mini")

        concepts_name = model.concepts_name

        assert hasattr(model, "concepts_name")
        assert isinstance(concepts_name, (list, tuple))
        assert len(concepts_name) > 0

        assert concepts_name == model._concepts_name

        assert concepts_name is model._concepts_name

>>>>>>> 81690fe1

def test_cbmlm_checkpoint(tmp_path):
    print(f"{tmp_path=}")
    model = LobsterCBMPMLM("MLM_mini")

    for k, v in model.named_parameters():
        torch.nn.init.normal_(v)

    model.save_pretrained(tmp_path / "checkpoint")

    model2 = LobsterCBMPMLM(str(tmp_path / "checkpoint"))

    for (k1, v1), (k2, v2) in zip(model.named_parameters(), model2.named_parameters()):
        assert k1 == k2
        assert torch.equal(v1, v2)
        assert not torch.equal(v2, torch.zeros_like(v2)), f"{k1=}, {k2=}"

    assert torch.equal(model.model.lm_head.bias, model2.model.lm_head.bias)

    input = torch.randn(2, 56)
    output = model.model.lm_head.decoder(input)
    output2 = model2.model.lm_head.decoder(input)

    diff = output - output2
    print(f"{diff.abs().max()=}")

    torch.testing.assert_close(output, output2)<|MERGE_RESOLUTION|>--- conflicted
+++ resolved
@@ -44,8 +44,6 @@
 
         assert model.config.hidden_size == 408
 
-<<<<<<< HEAD
-=======
     def test_concept_names_property(self):
         """Test that concept_names property returns expected concept names."""
         model = LobsterCBMPMLM(model_name="MLM_mini")
@@ -60,7 +58,6 @@
 
         assert concepts_name is model._concepts_name
 
->>>>>>> 81690fe1
 
 def test_cbmlm_checkpoint(tmp_path):
     print(f"{tmp_path=}")
