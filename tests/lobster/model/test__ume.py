from unittest.mock import MagicMock, patch

import pytest
import torch
from lobster.constants import Modality
from lobster.model import Ume


@pytest.fixture
def sample_sequences():
    return {
        "SMILES": ["CC(=O)OC1=CC=CC=C1C(=O)O", "CN1C=NC2=C1C(=O)N(C(=O)N2C)C"],
        "amino_acid": ["MKTVRQERLKSIVRILERSKEPVSGAQL", "ACDEFGHIKL"],
        "nucleotide": ["ATGCATGC", "GCTAGCTA"],
        "3d_coordinates": [["aa", "bb", "cc", "dd"], ["aa", "bb", "cc", "dd"]],
    }


class TestUme:
    def test_initialization(self):
        with patch("lobster.model._ume.FlexBERT", MagicMock()):
            ume = Ume(
                model_name="UME_mini",
                max_length=10,
                scheduler="warmup_stable_decay",
                num_training_steps=100,
                num_warmup_steps=10,
                scheduler_kwargs={"num_decay_steps": 10},
            )
            assert ume.model is not None
            assert ume.frozen is False
            assert ume.max_length == 10

    def test_freeze_unfreeze(self):
        with patch("lobster.model._ume.FlexBERT") as mock_flex_bert:
            mock_model = MagicMock()
            mock_param = MagicMock()
            mock_param.requires_grad = True
            mock_model.parameters.return_value = [mock_param]
            mock_flex_bert.return_value = mock_model

            ume = Ume()

            # Test freeze
            ume.freeze()
            assert ume.frozen is True
            assert not mock_param.requires_grad
            mock_model.eval.assert_called_once()

            # Test unfreeze
            ume.unfreeze()
            assert ume.frozen is False
            assert mock_param.requires_grad
            mock_model.train.assert_called_once()

    def test_embed_sequences(self, sample_sequences):
        with patch("lobster.model._ume.FlexBERT") as mock_flex_bert:
            mock_model = MagicMock()
            mock_model.config.hidden_size = 768
            mock_model.tokens_to_latents.return_value = torch.randn(2, 10, 768)
            mock_model._prepare_inputs.return_value = (
                torch.randint(0, 100, (1, 20)),
                torch.ones(1, 20),
                torch.tensor([0, 10, 20]),
            )
            mock_model.model.return_value = torch.randn(20, 768)
            mock_model.device = "cpu"
            mock_flex_bert.return_value = mock_model

            ume = Ume(max_length=10)

            # Test each modality
            for modality, sequences in sample_sequences.items():
                embeddings = ume.embed_sequences(sequences, modality, aggregate=False)
                assert embeddings.shape == (2, 10, 768)

    def test_embed(self):
        with patch("lobster.model._ume.FlexBERT") as mock_flex_bert:
            mock_model = MagicMock()
            mock_model.config.hidden_size = 768
            mock_model.tokens_to_latents.return_value = torch.randn(2, 10, 768)
            mock_model._prepare_inputs.return_value = (
                torch.randint(0, 100, (1, 20)),
                torch.ones(1, 20),
                torch.tensor([0, 10, 20]),
            )
            mock_model.model.return_value = torch.randn(20, 768)
            mock_model.device = "cpu"
            mock_flex_bert.return_value = mock_model

            ume = Ume()

            # Test embed with aggregation
            inputs = {
                "input_ids": torch.randn(2, 1, 10),
                "attention_mask": torch.ones(2, 1, 10),
            }
            embeddings = ume.embed(inputs, aggregate=True)
            assert embeddings.shape == (2, 768)

            # Test embed without aggregation
            embeddings = ume.embed(inputs, aggregate=False)
            assert embeddings.shape == (2, 10, 768)

    def test_get_tokenizer(self):
        with patch("lobster.model._ume.FlexBERT", MagicMock()):
            ume = Ume()

            # Test with string modality
            tokenizer = ume.get_tokenizer("SMILES")
            assert tokenizer is not None

            # Test with Modality enum
            tokenizer = ume.get_tokenizer(Modality.AMINO_ACID)
            assert tokenizer is not None

    def test_get_vocab(self):
        with patch("lobster.model._ume.FlexBERT", MagicMock()):
            ume = Ume()
            vocab = ume.get_vocab()
            assert isinstance(vocab, dict)
            # Vocab should be non-empty
            assert len(vocab) > 0

    def test_modalities_property(self):
        with patch("lobster.model._ume.FlexBERT", MagicMock()):
            ume = Ume()
            modalities = ume.modalities
            expected_modalities = ["SMILES", "amino_acid", "nucleotide", "3d_coordinates"]
            assert modalities == expected_modalities

    def test_configure_optimizers(self):
        with patch("lobster.model._ume.FlexBERT") as mock_flex_bert:
            mock_model = MagicMock()
            mock_model.configure_optimizers.return_value = {"optimizer": "mock_optimizer"}
            mock_flex_bert.return_value = mock_model

            ume = Ume()
            result = ume.configure_optimizers()
            assert result == {"optimizer": "mock_optimizer"}
            mock_model.configure_optimizers.assert_called_once()

<<<<<<< HEAD
    @pytest.mark.parametrize(
        "use_modality_embeddings",
        [
            # TODO: disabled for now since it requires a ton of mocking
            # for the config object's embedding params
            # pytest.param(
            #     True,
            #     id="with_modality_embeddings"
            # ),
            pytest.param(False, id="without_modality_embeddings")
        ],
    )
    def test_train_mlm_step(self, use_modality_embeddings):
=======
    def test_train_step(self):
>>>>>>> 20467f52
        with patch("lobster.model._ume.FlexBERT") as mock_flex_bert:
            mock_model = MagicMock()
            mock_flex_bert.return_value = mock_model

            ume = Ume()

            with patch.object(ume, "_mlm_step", return_value=torch.tensor(1.5)):
                batch = {
                    "input_ids": torch.randint(0, 100, (2, 1, 10)),
                    "attention_mask": torch.ones(2, 1, 10),
                    "modality": ["SMILES", "amino_acid"],
                }

                for step_method, step_name in [(ume.training_step, "train"), (ume.validation_step, "val")]:
                    loss = step_method(batch, 0)

                    assert isinstance(loss, torch.Tensor)
                    assert loss.item() == 1.5

                    ume._mlm_step.assert_called_with(batch, step_name)

                    ume._mlm_step.reset_mock()<|MERGE_RESOLUTION|>--- conflicted
+++ resolved
@@ -140,23 +140,7 @@
             assert result == {"optimizer": "mock_optimizer"}
             mock_model.configure_optimizers.assert_called_once()
 
-<<<<<<< HEAD
-    @pytest.mark.parametrize(
-        "use_modality_embeddings",
-        [
-            # TODO: disabled for now since it requires a ton of mocking
-            # for the config object's embedding params
-            # pytest.param(
-            #     True,
-            #     id="with_modality_embeddings"
-            # ),
-            pytest.param(False, id="without_modality_embeddings")
-        ],
-    )
-    def test_train_mlm_step(self, use_modality_embeddings):
-=======
-    def test_train_step(self):
->>>>>>> 20467f52
+    def test_train_mlm_step(self):
         with patch("lobster.model._ume.FlexBERT") as mock_flex_bert:
             mock_model = MagicMock()
             mock_flex_bert.return_value = mock_model
